--- conflicted
+++ resolved
@@ -98,7 +98,7 @@
  */
 async function setPermission(url: string | undefined, request: boolean): Promise<boolean> {
 	// TODO: Ensure that URL is in `optional_permissions`
-	// TODO: https://github.com/fregante/webext-domain-permission-toggle/issues/37
+	// TODO: https://github.com/fregante/webext-permission-toggle/issues/37
 	const permissionData = {
 		origins: [
 			new URL(url!).origin + '/*',
@@ -147,7 +147,7 @@
 		}
 	} catch (error) {
 		// Delay updating the context menu item because of spurious events and activeTab race conditions
-		// https://github.com/fregante/webext-domain-permission-toggle/pull/45
+		// https://github.com/fregante/webext-permission-toggle/pull/45
 		setTimeout(updateItem, 500, url);
 
 		if (tab?.id) {
@@ -211,11 +211,7 @@
 	].filter((permission: string) => permission === '<all_urls>' || permission.includes('*'));
 
 	if (optionalHosts.length === 0) {
-<<<<<<< HEAD
-		throw new TypeError('webext-permission-toggle requires some wildcard hosts to be specified in `optional_permissions` or `optional_host_permissions` (MV3)');
-=======
-		throw new TypeError('webext-domain-permission-toggle requires some wildcard hosts to be specified in `optional_permissions` (MV2) or `optional_host_permissions` (MV3)');
->>>>>>> a0bc1b6e
+		throw new TypeError('webext-permission-toggle requires some wildcard hosts to be specified in `optional_permissions` (MV2) or `optional_host_permissions` (MV3)');
 	}
 
 	// Remove any existing context menu item and silence any error
