import chromePromised from 'webext-polyfill-kinda';
import {isBackground, isChrome} from 'webext-detect-page';
import {isUrlPermittedByManifest} from 'webext-permissions';
import {getTabUrl} from 'webext-tools';
import alert from 'webext-alert';
import {executeFunction, isScriptableUrl} from 'webext-content-scripts';

const contextMenuId = 'webext-domain-permission-toggle:add-permission';
let globalOptions: Options;

const chromeP = isChrome() && globalThis.chrome?.runtime?.getManifest().manifest_version < 3
	? chromePromised
	: chrome;

type Options = {
	/**
	 * The title of the action in the context menu.
	 */
	title?: string;

	/**
	 * If the user accepts the new permission, they will be asked to reload the current tab.
	 * Set a `string` to customize the message and `false` (default) to avoid the reload and its request.
	 */
	reloadOnSuccess?: string | boolean;
};

function assertTab(tab: chrome.tabs.Tab | undefined):
	asserts tab is chrome.tabs.Tab & {id: number} {
	if (!tab?.id) {
		// Don't use non-ASCII characters because Safari breaks the encoding in executeScript.code
		throw new Error('The browser didn\'t supply any information about the active tab.');
	}
}

function assertUrl(url: string | undefined): asserts url is string {
	if (!url) {
		// Don't use non-ASCII characters because Safari breaks the encoding in executeScript.code
		throw new Error('The browser didn\'t supply the current page\'s URL.');
	}
}

function assertScriptableUrl(url: string): void {
	if (!isScriptableUrl(url)) {
		throw new Error(chrome.runtime.getManifest().name + ' can\'t be enabled on this page.');
	}
}

async function isOriginPermanentlyAllowed(origin: string): Promise<boolean> {
	return chromeP.permissions.contains({
		origins: [origin + '/*'],
	});
}

function updateItemRaw({checked, enabled}: chrome.contextMenus.UpdateProperties): void {
<<<<<<< HEAD
=======
	console.log('updateItemRaw', {checked, enabled});
>>>>>>> cdf44be5
	chrome.contextMenus.update(contextMenuId, {
		checked,
		enabled,
	});
}

async function updateItem(url?: string): Promise<void> {
<<<<<<< HEAD
=======
	console.trace('updateItem', {url});
>>>>>>> cdf44be5
	if (!url) {
		// No URL means no activeTab, no manifest permission, no granted permission, OR no permission possible (chrome://)
		// Since we can't differentiate between these cases, we can't disable the toggle
		updateItemRaw({
			enabled: true,
			checked: false,
		});
		return;
	}

	if (isScriptableUrl(url)) {
		const {origin} = new URL(url);

		// Manifest permissions can't be removed; this disables the toggle on those domains
		const isDefault = isUrlPermittedByManifest(url);

		updateItemRaw({
			enabled: !isDefault,

			// We might have temporary permission as part of `activeTab`, so it needs to be properly checked
			checked: isDefault || await isOriginPermanentlyAllowed(origin),
		});
		return;
	}

	// We know the URL, and we know it's not scriptable (about:blank, chrome://, etc.)
	updateItemRaw({
		enabled: false,
		checked: false,
	});
}

/**
 * Requests or removes the host permission for the specified tab
 * @returns Whether the permission exists after the request/removal
 */
async function setPermission(url: string | undefined, request: boolean): Promise<boolean> {
	// TODO: Ensure that URL is in `optional_permissions`
	// TODO: https://github.com/fregante/webext-domain-permission-toggle/issues/37
	const permissionData = {
		origins: [
			new URL(url!).origin + '/*',
		],
	};

	await chromeP.permissions[request ? 'request' : 'remove'](permissionData);

	return chromeP.permissions.contains(permissionData);
}

async function handleTabActivated({tabId}: chrome.tabs.TabActiveInfo): Promise<void> {
	void updateItem(await getTabUrl(tabId) ?? '');
}

async function handleClick(
	{checked, menuItemId}: chrome.contextMenus.OnClickData,
	tab?: chrome.tabs.Tab,
): Promise<void> {
	if (menuItemId !== contextMenuId) {
		return;
	}

	let url: string | undefined;

	try {
		assertTab(tab);
		url = tab.url ?? await getTabUrl(tab.id);
		assertUrl(url);
		assertScriptableUrl(url);
		const permissionExistsNow = await setPermission(url, checked!);
		const settingWasSuccessful = permissionExistsNow === checked;
		// If successful, Chrome already natively updated the context menu item.
		if (!settingWasSuccessful) {
			updateItemRaw({
				checked: permissionExistsNow,
			});
		}

		if (permissionExistsNow && globalOptions.reloadOnSuccess) {
			void executeFunction(tab.id, (message: string) => {
				if (confirm(message)) {
					location.reload();
				}
			}, globalOptions.reloadOnSuccess);
		}
	} catch (error) {
		// Delay updating the context menu item because of spurious events and activeTab race conditions
		// https://github.com/fregante/webext-domain-permission-toggle/pull/45
		setTimeout(updateItem, 500, url);

		if (tab?.id) {
			try {
				await executeFunction(
					tab.id,
					text => {
						window.alert(text); /* Can't pass a raw native function */
					},
					String(error),
				);
			} catch {
				void alert(String(error));
			}
		}

		throw error;
	}
}

/**
 * Adds an item to the browser action icon's context menu.
 * The user can access this menu by right clicking the icon. If your extension doesn't have any action or
 * popup assigned to the icon, it will also appear with a left click.
 *
 * @param options {Options}
 */
export default function addDomainPermissionToggle(options?: Options): void {
	if (!isBackground()) {
		throw new Error('webext-domain-permission-toggle can only be called from a background page');
	}

	if (globalOptions) {
		throw new Error('webext-domain-permission-toggle can only be initialized once');
	}

	const manifest = chrome.runtime.getManifest();

	if (!manifest.permissions?.includes('contextMenus')) {
		throw new Error('webext-domain-permission-toggle requires the `contextMenus` permission');
	}

	if (!chrome.contextMenus) {
		console.warn('chrome.contextMenus is not available');
		return;
	}

	globalOptions = {
		title: `Enable ${manifest.name} on this domain`,
		reloadOnSuccess: false,
		...options,
	};

	if (globalOptions.reloadOnSuccess === true) {
		globalOptions.reloadOnSuccess = `Do you want to reload this page to apply ${manifest.name}?`;
	}

	const optionalHosts = [
		...manifest.optional_permissions ?? [],
		...manifest.optional_host_permissions as string[] ?? [],
	].filter((permission: string) => permission === '<all_urls>' || permission.includes('*'));

	if (optionalHosts.length === 0) {
		throw new TypeError('webext-domain-permission-toggle requires some wildcard hosts to be specified in `optional_permissions` (MV2) or `optional_host_permissions` (MV3)');
	}

	// Remove any existing context menu item and silence any error
	chrome.contextMenus.remove(contextMenuId, () => chrome.runtime.lastError);

	const contexts: chrome.contextMenus.ContextType[] = manifest.manifest_version === 2
		? ['page_action', 'browser_action']
		: ['action'];

	chrome.contextMenus.create({
		id: contextMenuId,
		type: 'checkbox',
		checked: false,
		title: globalOptions.title,
		contexts,

		// Note: This is completely ignored by Chrome and Safari. Great. #14
		documentUrlPatterns: optionalHosts,
	});

	chrome.contextMenus.onClicked.addListener(handleClick);
	chrome.tabs.onActivated.addListener(handleTabActivated);
	chrome.tabs.onUpdated.addListener(async (tabId, {status}, {url, active}) => {
		if (active && status === 'complete') {
			void updateItem(url ?? await getTabUrl(tabId) ?? '');
		}
	});
}<|MERGE_RESOLUTION|>--- conflicted
+++ resolved
@@ -53,10 +53,6 @@
 }
 
 function updateItemRaw({checked, enabled}: chrome.contextMenus.UpdateProperties): void {
-<<<<<<< HEAD
-=======
-	console.log('updateItemRaw', {checked, enabled});
->>>>>>> cdf44be5
 	chrome.contextMenus.update(contextMenuId, {
 		checked,
 		enabled,
@@ -64,10 +60,6 @@
 }
 
 async function updateItem(url?: string): Promise<void> {
-<<<<<<< HEAD
-=======
-	console.trace('updateItem', {url});
->>>>>>> cdf44be5
 	if (!url) {
 		// No URL means no activeTab, no manifest permission, no granted permission, OR no permission possible (chrome://)
 		// Since we can't differentiate between these cases, we can't disable the toggle
